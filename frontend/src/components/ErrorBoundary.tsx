import { Component, createRef } from 'react';
import type { ErrorInfo, ReactNode } from 'react';

interface Props {
  children: ReactNode;
  fallbackTitle?: string;
  fallbackMessage?: string;
}

interface State {
  hasError: boolean;
  error: Error | null;
  errorInfo: ErrorInfo | null;
}

/**
 * ErrorBoundary component to catch React errors and display fallback UI
 *
 * Features:
 * - PII-safe error logging (sanitizes stack traces)
 * - Rate limiting in development (max 1 error per 5 seconds)
 * - Chunk loading error detection
 * - WCAG 2.1 AA accessible error UI
 *
 * Usage:
 * ```tsx
 * <ErrorBoundary>
 *   <App />
 * </ErrorBoundary>
 * ```
 */
class ErrorBoundary extends Component<Props, State> {
  // Rate limiting for development error logs (2025 best practice)
  // Prevents console spam from render loops or rapid component failures
  // Using instance fields so each ErrorBoundary instance tracks its own throttle state
  private lastErrorTime = 0;
  private readonly ERROR_LOG_THROTTLE_MS = 5000; // 5 seconds

  // Ref for focus management (a11y improvement)
  private alertRef = createRef<HTMLDivElement>();

  // Timeout ID for focus management cleanup (prevents memory leaks)
  private focusTimeoutId: ReturnType<typeof setTimeout> | null = null;

  constructor(props: Props) {
    super(props);
    this.state = {
      hasError: false,
      error: null,
      errorInfo: null,
    };
  }

  static getDerivedStateFromError(error: Error): Partial<State> {
    // Update state so the next render will show the fallback UI
    return { hasError: true, error };
  }

  // Sanitize error message to prevent PII leaks (2025 security best practice)
  private sanitizeErrorMessage(message: string): string {
    // Whitelist approach: Only allow safe technical error patterns
    // Redact any user input, email addresses, phone numbers, etc.

    // Pattern: email addresses
    let sanitized = message.replace(/[a-zA-Z0-9._%+-]+@[a-zA-Z0-9.-]+\.[a-zA-Z]{2,}/g, '[EMAIL]');

    // Pattern: phone numbers (various formats)
    sanitized = sanitized.replace(/\b\d{3}[-.]?\d{3}[-.]?\d{4}\b/g, '[PHONE]');
    sanitized = sanitized.replace(/\(\d{3}\)\s?\d{3}-\d{4}/g, '[PHONE]');

    // Pattern: credit card numbers (groups of 4 digits)
    sanitized = sanitized.replace(/\b\d{4}[\s-]?\d{4}[\s-]?\d{4}[\s-]?\d{4}\b/g, '[CC_REDACTED]');

    // Pattern: SSN
    sanitized = sanitized.replace(/\b\d{3}-\d{2}-\d{4}\b/g, '[SSN]');

    // Pattern: amounts/currency values (might contain sensitive transaction data)
    sanitized = sanitized.replace(/\$\d+(?:,\d{3})*(?:\.\d{2})?/g, '[AMOUNT]');

    // Truncate if still too long (prevent verbose error leaks)
    if (sanitized.length > 200) {
      sanitized = sanitized.substring(0, 200) + '... [truncated]';
    }

    return sanitized;
  }

  componentDidCatch(error: Error, errorInfo: ErrorInfo): void {
    // PII sanitization strategy (CRITICAL: Claude review)
    // Development: Show full errors for debugging (no sanitization)
    // Production: Sanitize aggressively to prevent PII/payment data leaks
    const errorDetails = import.meta.env.DEV
      ? {
          message: error.message, // Full message for debugging
          name: error.name,
          stack: error.stack, // Full stack trace for debugging
          componentStack: errorInfo.componentStack, // Full component stack for debugging
        }
      : {
          message: this.sanitizeErrorMessage(error.message), // Sanitized for production
          name: error.name,
          componentStack: errorInfo.componentStack?.split('\n').slice(0, 5).join('\n'), // Only first 5 lines
          // Omit: error.stack (may contain user data in production)
        };

    // Rate-limited logging in development (2025 best practice)
    // Prevents console spam from render loops or rapid component failures
    if (import.meta.env.DEV) {
      const now = Date.now();
      const timeSinceLastError = now - this.lastErrorTime;

      if (timeSinceLastError >= this.ERROR_LOG_THROTTLE_MS) {
        console.error('ErrorBoundary caught an error:', errorDetails);
        this.lastErrorTime = now;
      } else {
        // Silently throttled - prevents console spam
        const remainingCooldown = Math.ceil(
          (this.ERROR_LOG_THROTTLE_MS - timeSinceLastError) / 1000
        );
        console.warn(
          `ErrorBoundary: Additional error throttled (cooldown: ${remainingCooldown}s)`
        );
      }
    }
    // TODO: In production, send errorDetails to error tracking service (e.g., Sentry)

    this.setState({
      error,
      errorInfo,
    });
  }

  componentDidUpdate(_: Props, prevState: State): void {
    // Focus the alert when error state changes from false to true (a11y improvement)
    // Add small delay to allow screen reader to finish announcing aria-live region
    // (P2: Claude review - immediate focus may interrupt announcement)
    if (!prevState.hasError && this.state.hasError) {
      this.focusTimeoutId = setTimeout(() => {
        this.alertRef.current?.focus();
      }, 150); // 150ms delay balances responsiveness with screen reader timing
    }
  }

  componentWillUnmount(): void {
    // Clean up pending timeout to prevent memory leaks (CRITICAL: Claude review)
    if (this.focusTimeoutId !== null) {
      clearTimeout(this.focusTimeoutId);
      this.focusTimeoutId = null;
    }
  }

  handleReset = (): void => {
    // Reset error state to try rendering the component tree again
    this.setState({
      hasError: false,
      error: null,
      errorInfo: null,
    });
  };

  handleReload = (): void => {
    // Perform full page reload to clear cached chunks
    window.location.reload();
  };

  render(): ReactNode {
    if (this.state.hasError) {
      const { error } = this.state;

      // Check if this is a chunk loading error (lazy-loaded route failure)
      const isChunkError =
        error?.message?.includes('Failed to fetch') ||
        error?.message?.includes('Loading chunk') ||
        error?.message?.includes('dynamically imported module') ||
        error?.name === 'ChunkLoadError';

      const {
        fallbackTitle = isChunkError ? 'Loading Error' : 'Something went wrong',
        fallbackMessage = isChunkError
          ? 'Failed to load this page. This may be due to a network issue or a recent update to the application.'
          : 'An unexpected error occurred. Please try again.'
      } = this.props;

      return (
        <div
          role="alert"
          aria-live="assertive"
          aria-atomic="true"
          aria-describedby="error-message"
          tabIndex={-1}
          ref={this.alertRef}
          className="min-h-screen flex items-center justify-center bg-gray-50 px-4"
        >
          <div className="max-w-md w-full bg-white shadow-lg rounded-lg p-6">
            <div className="flex items-center mb-4">
              <svg
                className="w-12 h-12 text-red-500 mr-4"
                fill="none"
                stroke="currentColor"
                viewBox="0 0 24 24"
                aria-hidden="true"
              >
                <path
                  strokeLinecap="round"
                  strokeLinejoin="round"
                  strokeWidth={2}
                  d="M12 9v2m0 4h.01m-6.938 4h13.856c1.54 0 2.502-1.667 1.732-3L13.732 4c-.77-1.333-2.694-1.333-3.464 0L3.34 16c-.77 1.333.192 3 1.732 3z"
                />
              </svg>
              <h1 className="text-2xl font-bold text-gray-900">{fallbackTitle}</h1>
            </div>

            <p id="error-message" className="text-gray-600 mb-6">{fallbackMessage}</p>

            {import.meta.env.DEV && this.state.error && (
              <details className="mb-6 p-4 bg-gray-100 rounded text-sm">
                <summary className="cursor-pointer font-semibold text-gray-700 mb-2">
                  Error Details (Development Only)
                </summary>
                <pre className="text-xs text-red-600 overflow-auto whitespace-pre-wrap">
                  {this.state.error.toString()}
                  {this.state.errorInfo && this.state.errorInfo.componentStack}
                </pre>
              </details>
            )}

<<<<<<< HEAD
            <button
              type="button"
              onClick={this.handleReset}
              className="w-full bg-blue-600 hover:bg-blue-700 text-white font-semibold py-2 px-4 rounded transition-colors duration-200"
            >
              Try Again
            </button>
=======
            <div className="flex gap-3">
              <button
                type="button"
                onClick={this.handleReset}
                className="flex-1 bg-blue-600 hover:bg-blue-700 text-white font-semibold py-2 px-4 rounded transition-colors duration-200 focus-visible:outline focus-visible:outline-2 focus-visible:outline-offset-2 focus-visible:outline-blue-600"
              >
                Try Again
              </button>
              <button
                type="button"
                onClick={this.handleReload}
                className="flex-1 bg-gray-200 hover:bg-gray-300 text-gray-900 font-semibold py-2 px-4 rounded transition-colors duration-200 focus-visible:outline focus-visible:outline-2 focus-visible:outline-offset-2 focus-visible:outline-gray-600"
              >
                Reload Page
              </button>
            </div>

            <p className="text-xs text-gray-500 text-center mt-4">
              If this problem persists, try clearing your browser cache or{' '}
              <a
                href="/"
                className="text-blue-600 hover:text-blue-800 underline focus-visible:outline focus-visible:outline-2 focus-visible:outline-offset-2 focus-visible:outline-blue-600 rounded"
              >
                return to home page
              </a>
              .
            </p>
>>>>>>> 66a4c165
          </div>
        </div>
      );
    }

    return this.props.children;
  }
}

export default ErrorBoundary;<|MERGE_RESOLUTION|>--- conflicted
+++ resolved
@@ -224,15 +224,6 @@
               </details>
             )}
 
-<<<<<<< HEAD
-            <button
-              type="button"
-              onClick={this.handleReset}
-              className="w-full bg-blue-600 hover:bg-blue-700 text-white font-semibold py-2 px-4 rounded transition-colors duration-200"
-            >
-              Try Again
-            </button>
-=======
             <div className="flex gap-3">
               <button
                 type="button"
@@ -260,7 +251,6 @@
               </a>
               .
             </p>
->>>>>>> 66a4c165
           </div>
         </div>
       );
