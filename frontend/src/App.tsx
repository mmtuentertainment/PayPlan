--- conflicted
+++ resolved
@@ -1,16 +1,9 @@
-<<<<<<< HEAD
-import { BrowserRouter, Routes, Route } from 'react-router-dom';
-import { useEffect, useState, lazy, Suspense } from 'react';
-import Home from './pages/Home';
-import Import from './pages/Import';
-=======
 import { BrowserRouter, Routes, Route, useLocation } from 'react-router-dom';
 import { useEffect, useState, lazy, Suspense } from 'react';
 import type { Dispatch, SetStateAction } from 'react';
 import Home from './pages/Home';
 import Import from './pages/Import';
 import type { PreferenceCategoryType, UserPreference } from './lib/preferences/types';
->>>>>>> 8bd6390a
 
 // Lazy load heavy/infrequently used pages to reduce main bundle size
 const Docs = lazy(() => import('./pages/Docs'));
@@ -27,12 +20,8 @@
 import { ArchiveDetailView } from './pages/ArchiveDetailView';
 import { ROUTES } from './routes';
 import { NavigationHeader } from './components/navigation/NavigationHeader';
-<<<<<<< HEAD
-import { Breadcrumbs } from './components/navigation/Breadcrumbs';
+import Breadcrumbs from './components/navigation/Breadcrumbs';
 import ErrorBoundary from './components/ErrorBoundary';
-=======
-import Breadcrumbs from './components/navigation/Breadcrumbs';
->>>>>>> 8bd6390a
 
 function App() {
   // Initialize preferences hook at app level
@@ -183,7 +172,6 @@
 
       {/* Main content */}
       <main id="main-content" tabIndex={-1}>
-<<<<<<< HEAD
         <ErrorBoundary>
           <Suspense
             fallback={
@@ -198,10 +186,6 @@
             }
           >
             <Routes>
-=======
-        <Suspense fallback={<div className="flex items-center justify-center min-h-screen">Loading...</div>}>
-          <Routes>
->>>>>>> 8bd6390a
             <Route path="/" element={<Home />} />
             <Route path="/docs" element={<Docs />} />
             <Route path="/privacy" element={<Privacy />} />
@@ -245,12 +229,8 @@
           }
         />
           </Routes>
-<<<<<<< HEAD
           </Suspense>
         </ErrorBoundary>
-=======
-        </Suspense>
->>>>>>> 8bd6390a
       </main>
 
       <ErrorTest />
