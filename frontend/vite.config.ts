--- conflicted
+++ resolved
@@ -2,82 +2,13 @@
 import react from '@vitejs/plugin-react'
 import path from 'path'
 import { visualizer } from 'rollup-plugin-visualizer'
-<<<<<<< HEAD
-
-/**
- * Vendor chunk configuration
- * Explicitly lists packages per chunk for deterministic, auditable bundling
- */
-const VENDOR_CHUNKS = {
-  'vendor-react': ['react', 'react-dom', 'react-router', 'react-router-dom'],
-  'vendor-ui': ['@radix-ui'],
-  'vendor-icons': ['lucide-react'],
-  'vendor-swagger': ['swagger', 'ramda', '@swagger-api'],
-  'vendor-utils': ['zod', 'luxon', 'papaparse', 'uuid', 'clsx', 'ics'],
-  // Add payment/financial libs here when implemented
-  // 'vendor-payment': ['stripe', '@stripe/stripe-js', etc.]
-} as const;
-
-/**
- * Extract package name from module ID
- * Handles both regular and scoped packages (@scope/name)
- *
- * @param id - Module ID from Rollup
- * @returns Package name or null if not a node_module
- */
-function extractPackageName(id: string): string | null {
-  if (!id.includes('node_modules')) {
-    return null;
-  }
-
-  const parts = id.split('node_modules/').pop()?.split('/');
-  if (!parts || parts.length === 0) {
-    return null;
-  }
-
-  // Handle scoped packages (@scope/package)
-  if (parts[0].startsWith('@')) {
-    return parts.length > 1 ? `${parts[0]}/${parts[1]}` : parts[0];
-  }
-
-  return parts[0];
-}
-
-/**
- * Determine chunk name for a given module ID
- *
- * @param id - Module ID from Rollup
- * @returns Chunk name or undefined (let Vite decide)
- */
-function getChunkName(id: string): string | undefined {
-  const packageName = extractPackageName(id);
-  if (!packageName) {
-    return undefined;
-  }
-
-  // Check explicit chunk mappings
-  for (const [chunkName, packages] of Object.entries(VENDOR_CHUNKS)) {
-    if (packages.some(pkg => packageName === pkg || packageName.startsWith(`${pkg}/`))) {
-      return chunkName;
-    }
-  }
-
-  // All other node_modules go to generic vendor chunk
-  return 'vendor';
-}
-=======
->>>>>>> 8bd6390a
 
 // https://vite.dev/config/
 export default defineConfig({
   plugins: [
     react(),
     visualizer({
-<<<<<<< HEAD
-      filename: './dist/stats.html',
-=======
       filename: './build-analysis/stats.html',
->>>>>>> 8bd6390a
       open: false,
       gzipSize: true,
       brotliSize: true,
@@ -91,9 +22,6 @@
   build: {
     rollupOptions: {
       output: {
-<<<<<<< HEAD
-        manualChunks: getChunkName,
-=======
         manualChunks(id) {
           // Consolidated vendor chunking strategy for better cache stability
           // and predictable loading behavior for payment/BNPL code
@@ -137,7 +65,6 @@
             return 'vendor';
           }
         },
->>>>>>> 8bd6390a
       },
     },
   },
