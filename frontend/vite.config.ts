import { defineConfig } from 'vitest/config'
import react from '@vitejs/plugin-react'
import path from 'path'
import { visualizer } from 'rollup-plugin-visualizer'

// https://vite.dev/config/
export default defineConfig({
  plugins: [
    react(),
<<<<<<< HEAD
    visualizer({
      filename: './dist/stats.html',
      open: false,
      gzipSize: true,
      brotliSize: true,
    }),
=======
    // Double-gate bundle visualizer: DEV mode + ANALYZE flag (CRITICAL: Claude review)
    // Usage: ANALYZE=true npm run build (only works in development)
    // Rationale:
    // 1. DEV check prevents shipping analysis artifacts to production builds
    // 2. ANALYZE flag prevents overhead in normal dev builds
    // 3. Double-gating is defense-in-depth security pattern
    ...(process.env.NODE_ENV !== 'production' && process.env.ANALYZE
      ? [
          visualizer({
            filename: './build-analysis/stats.html',
            open: false,
            gzipSize: true,
            brotliSize: true,
          }),
        ]
      : []),
>>>>>>> 66a4c165
  ],
  resolve: {
    alias: {
      '@': path.resolve(__dirname, './src'),
    },
  },
  build: {
    rollupOptions: {
      output: {
        manualChunks(id) {
<<<<<<< HEAD
          // Split node_modules into logical vendor chunks
          if (id.includes('node_modules')) {
            // React ecosystem
            if (id.includes('react') || id.includes('react-dom') || id.includes('react-router')) {
              return 'vendor-react';
            }
            // Radix UI components
            if (id.includes('@radix-ui')) {
              return 'vendor-ui';
            }
            // Icon library (large!)
            if (id.includes('lucide-react')) {
              return 'vendor-icons';
            }
            // Swagger/API docs (very large!)
            if (id.includes('swagger') || id.includes('ramda') || id.includes('@swagger-api')) {
              return 'vendor-swagger';
            }
            // Utilities
            if (id.includes('zod') || id.includes('luxon') || id.includes('papaparse') ||
                id.includes('uuid') || id.includes('clsx') || id.includes('ics')) {
              return 'vendor-utils';
            }
            // Everything else from node_modules
=======
          /**
           * Vendor Chunking Strategy (2025 Best Practices)
           *
           * Goals:
           * 1. Cache stability: Group libraries by update frequency
           * 2. Critical path optimization: Keep payment/business logic together
           * 3. Parallel loading: Balance chunk sizes for HTTP/2 multiplexing
           *
           * Strategy:
           * - React ecosystem (stable, rarely updated): separate chunk
           * - UI framework (moderate updates): separate chunk
           * - Payment/business libraries (frequent updates): bundle with app code
           * - Large stable libraries: separate chunk for size optimization
           *
           * Rationale for payment libraries bundling:
           * - zod, uuid, papaparse change frequently with business logic
           * - Keeping them in main vendor ensures atomic deployments
           * - Avoids cache invalidation cascades during feature development
           */

          // Normalize path for robust matching across platforms (Windows/Unix)
          const normalizedId = id.replace(/\\/g, '/');

          if (normalizedId.includes('/node_modules/')) {
            // Group 1: React Core (~400KB gzipped)
            // Rationale: React/ReactDOM/Router share release cycles, update rarely
            // Impact: ~6 month cache stability based on React 19 LTS schedule
            if (
              /\/node_modules\/react\//.test(normalizedId) ||
              /\/node_modules\/react-dom\//.test(normalizedId) ||
              /\/node_modules\/react-router/.test(normalizedId)
            ) {
              return 'vendor-react';
            }

            // Group 2: UI Framework (~300KB gzipped)
            // Rationale: Radix UI updates independently, large but stable
            // Impact: ~3 month cache stability based on Radix release cadence
            if (/\/node_modules\/@radix-ui\//.test(normalizedId)) {
              return 'vendor-ui';
            }

            // Group 3: Large Stable Libraries (~200KB gzipped)
            // Rationale: Icons/swagger are large, update infrequently
            // Impact: ~12 month cache stability
            if (
              /\/node_modules\/lucide-react\//.test(normalizedId) ||
              /\/node_modules\/swagger/.test(normalizedId) ||
              /\/node_modules\/@swagger-api\//.test(normalizedId) ||
              /\/node_modules\/ramda\//.test(normalizedId)
            ) {
              return 'vendor-large';
            }

            // Everything else: Small utilities + Payment/Business Libraries (~50KB gzipped)
            // Includes: zod, uuid, papaparse, date-fns (bundled with app for atomic deployments)
            // Rationale: Payment libraries change with business logic - bundling ensures
            // cache invalidation happens atomically with app code changes
            // Falls through to main vendor chunk
>>>>>>> 66a4c165
            return 'vendor';
          }
        },
      },
    },
  },
  test: {
    globals: true,
    environment: 'jsdom',
    setupFiles: ['./tests/setup.ts'],
    testTimeout: 5000, // Conservative 5s default - apply targeted increases for slow tests only
    coverage: {
      provider: 'v8',
      reporter: ['text', 'json', 'html', 'lcov'],
      exclude: [
        'node_modules/**',
        'tests/**',
        '**/*.test.ts',
        '**/*.test.tsx',
        'vite.config.ts',
        'tailwind.config.ts',
        'postcss.config.js',
        'src/main.tsx', // App entry point
        '**/*.d.ts',
        '**/types/**',
      ],
      thresholds: {
        lines: 80,
        functions: 80,
        branches: 75,
        statements: 80,
      },
    },
  },
})<|MERGE_RESOLUTION|>--- conflicted
+++ resolved
@@ -7,14 +7,6 @@
 export default defineConfig({
   plugins: [
     react(),
-<<<<<<< HEAD
-    visualizer({
-      filename: './dist/stats.html',
-      open: false,
-      gzipSize: true,
-      brotliSize: true,
-    }),
-=======
     // Double-gate bundle visualizer: DEV mode + ANALYZE flag (CRITICAL: Claude review)
     // Usage: ANALYZE=true npm run build (only works in development)
     // Rationale:
@@ -31,7 +23,6 @@
           }),
         ]
       : []),
->>>>>>> 66a4c165
   ],
   resolve: {
     alias: {
@@ -42,32 +33,6 @@
     rollupOptions: {
       output: {
         manualChunks(id) {
-<<<<<<< HEAD
-          // Split node_modules into logical vendor chunks
-          if (id.includes('node_modules')) {
-            // React ecosystem
-            if (id.includes('react') || id.includes('react-dom') || id.includes('react-router')) {
-              return 'vendor-react';
-            }
-            // Radix UI components
-            if (id.includes('@radix-ui')) {
-              return 'vendor-ui';
-            }
-            // Icon library (large!)
-            if (id.includes('lucide-react')) {
-              return 'vendor-icons';
-            }
-            // Swagger/API docs (very large!)
-            if (id.includes('swagger') || id.includes('ramda') || id.includes('@swagger-api')) {
-              return 'vendor-swagger';
-            }
-            // Utilities
-            if (id.includes('zod') || id.includes('luxon') || id.includes('papaparse') ||
-                id.includes('uuid') || id.includes('clsx') || id.includes('ics')) {
-              return 'vendor-utils';
-            }
-            // Everything else from node_modules
-=======
           /**
            * Vendor Chunking Strategy (2025 Best Practices)
            *
@@ -127,7 +92,6 @@
             // Rationale: Payment libraries change with business logic - bundling ensures
             // cache invalidation happens atomically with app code changes
             // Falls through to main vendor chunk
->>>>>>> 66a4c165
             return 'vendor';
           }
         },
