node_modules/
.env
.env.local
.env.development.local
.env.test.local
.env.production.local
npm-debug.log*
yarn-debug.log*
yarn-error.log*
.DS_Store
*.log
dist/
build/
coverage/
.vercel
# Manual test pages (temporary development files)
frontend/test-*.html
frontend/check-*.html
frontend/*.htm

# Build artifacts
frontend_files/
<<<<<<< HEAD

# Logs and audits (avoid committing machine-specific files/paths)
logs/
*.audit.json
=======
>>>>>>> 4e7e02df
<|MERGE_RESOLUTION|>--- conflicted
+++ resolved
@@ -20,10 +20,7 @@
 
 # Build artifacts
 frontend_files/
-<<<<<<< HEAD
 
 # Logs and audits (avoid committing machine-specific files/paths)
 logs/
-*.audit.json
-=======
->>>>>>> 4e7e02df
+*.audit.json